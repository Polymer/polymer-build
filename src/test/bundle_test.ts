/**
 * @license
 * Copyright (c) 2016 The Polymer Project Authors. All rights reserved.
 * This code may only be used under the BSD style license found at
 * http://polymer.github.io/LICENSE.txt
 * The complete set of authors may be found at
 * http://polymer.github.io/AUTHORS.txt
 * The complete set of contributors may be found at
 * http://polymer.github.io/CONTRIBUTORS.txt
 * Code distributed by Google as part of the polymer project is also
 * subject to an additional IP rights grant found at
 * http://polymer.github.io/PATENTS.txt
 */

/// <reference path="../../node_modules/@types/mocha/index.d.ts" />

import {assert} from 'chai';
import {ProjectConfig, ProjectOptions} from 'polymer-project-config';
import File = require('vinyl');
import * as dom5 from 'dom5';
import {ASTNode, parse as parse5} from 'parse5';
import * as path from 'path';
const mergeStream = require('merge-stream');

import {BuildAnalyzer} from '../analyzer';
import {BuildBundler} from '../bundle';

const root = path.resolve('test-fixtures/bundler-data');

suite('BuildBundler', () => {

  let bundler;
  let bundledStream;
  let files: Map<string, File>;

<<<<<<< HEAD
  let setupTest = (options: ProjectOptions) =>
      new Promise((resolve, reject) => {
        options.root = options.root || root;
        let config = new ProjectConfig(options);
        let analyzer = new BuildAnalyzer(config);
        bundler = new BuildBundler(config, analyzer);
        bundledStream =
            mergeStream(analyzer.sources, analyzer.dependencies).pipe(bundler);
        files = new Map();
        bundledStream.on('data', (file: File) => {
          files.set(file.path, file);
        });
        bundledStream.on('end', () => {
          resolve(files);
        });
        bundledStream.on('error', (err: Error) => {
          reject(err);
        });
      });
=======
  let setupTest = (options:
                       ProjectOptions) => new Promise((resolve, reject) => {
    options.root = options.root || root;
    let config = new ProjectConfig(options);
    let analyzer = new BuildAnalyzer(config);
    bundler = new Bundler(config, analyzer);
    bundledStream =
        mergeStream(analyzer.sources(), analyzer.dependencies()).pipe(bundler);
    files = new Map();
    bundledStream.on('data', (file: File) => {
      files.set(file.path, file);
    });
    bundledStream.on('end', () => {
      resolve(files);
    });
    bundledStream.on('error', (err: Error) => {
      reject(err);
    });
  });
>>>>>>> 873f8071

  teardown(() => {
    bundler = null;
    bundledStream = null;
    files = null;
  });

  const getFile = (filename: string) => {
    // we're getting FS paths, so add root
    const file = files.get(path.resolve(root, filename));
    return file && file.contents && file.contents.toString();
  };

  const hasMarker = (doc: ASTNode, id: string) => {
    const marker = dom5.query(
        doc,
        dom5.predicates.AND(
            dom5.predicates.hasTagName('div'),
            dom5.predicates.hasAttrValue('id', id)));
    return marker != null;
  };

  const hasImport = (doc: ASTNode, url: string) => {
    const link = dom5.query(
        doc,
        dom5.predicates.AND(
            dom5.predicates.hasTagName('link'),
            dom5.predicates.hasAttrValue('rel', 'import'),
            dom5.predicates.hasAttrValue('href', url)));
    return link != null;
  };

  test(
      'entrypoint only',
      () => setupTest({
              entrypoint: 'entrypoint-only.html',
              sources: ['framework.html', 'entrypoint-only.html'],
            }).then(() => {
        const doc = parse5(getFile('entrypoint-only.html'));
        assert.isTrue(hasMarker(doc, 'framework'));
        assert.isFalse(hasImport(doc, 'framework.html'));
        assert.isNotOk(getFile('shared-bundle.html'));
      }));

  test(
      'two fragments',
      () => setupTest({
              entrypoint: 'entrypoint-a.html',
              fragments: ['shell.html', 'entrypoint-a.html'],
              sources: ['shell.html', 'entrypoint-a.html', 'framework.html'],
            }).then(() => {
        // shell doesn't import framework
        const shellDoc = parse5(getFile('shell.html'));
        assert.isFalse(hasMarker(shellDoc, 'framework'));
        assert.isFalse(hasImport(shellDoc, 'framework.html'));

        // entrypoint doesn't import framework
        const entrypointDoc = parse5(getFile('entrypoint-a.html'));
        assert.isFalse(hasMarker(entrypointDoc, 'framework'));
        assert.isFalse(hasImport(entrypointDoc, 'framework.html'));

        // No shared-bundle bundles framework
        const sharedDoc = parse5(getFile('shared_bundle_1.html'));
        assert.isTrue(hasMarker(sharedDoc, 'framework'));
        assert.isFalse(hasImport(sharedDoc, 'framework.html'));

        // fragments import shared-bundle
        assert.isTrue(hasImport(entrypointDoc, 'shared_bundle_1.html'));
        assert.isTrue(hasImport(shellDoc, 'shared_bundle_1.html'));
      }));

  test.skip(
      'shell and entrypoint',
      () => setupTest({
              entrypoint: 'entrypoint-a.html',
              shell: 'shell.html',
              sources: ['framework.html', 'shell.html', 'entrypoint-a.html'],
            }).then(() => {

        // shell bundles framework
        const shellDoc = parse5(getFile('shell.html'));
        assert.isTrue(hasMarker(shellDoc, 'framework'));

        // entrypoint doesn't import framework
        const entrypointDoc = parse5(getFile('entrypoint-a.html'));
        assert.isFalse(hasMarker(entrypointDoc, 'framework'));
        assert.isFalse(hasImport(entrypointDoc, 'framework.html'));

        // entrypoint imports shell
        assert.isTrue(hasImport(entrypointDoc, 'shell.html'));

        // No shared-bundle with a shell
        assert.isNotOk(getFile('shared-bundle.html'));
      }));

  test(
      'shell and fragments with shared dependency',
      () => setupTest({
              entrypoint: 'entrypoint-a.html',
              shell: 'shell.html',
              fragments: ['entrypoint-b.html', 'entrypoint-c.html'],
              sources: [
                'framework.html',
                'shell.html',
                'entrypoint-a.html',
                'entrypoint-b.html',
                'entrypoint-c.html',
                'common-dependency.html',
              ],
            }).then(() => {
        // shell bundles framework
        const shellDoc = parse5(getFile('shell.html'));
        assert.isTrue(hasMarker(shellDoc, 'framework'));
        assert.isFalse(hasImport(shellDoc, 'framework.html'));

        // shell bundles commonDep
        assert.isTrue(hasMarker(shellDoc, 'commonDep'));
        assert.isFalse(hasImport(shellDoc, 'common-dependency.html'));

        // entrypoint B doesn't import commonDep
        const entrypointBDoc = parse5(getFile('entrypoint-b.html'));
        assert.isFalse(hasMarker(entrypointBDoc, 'commonDep'));
        assert.isFalse(hasImport(entrypointBDoc, 'common-dependency.html'));

        // entrypoint C doesn't import commonDep
        const entrypointCDoc = parse5(getFile('entrypoint-c.html'));
        assert.isFalse(hasMarker(entrypointCDoc, 'commonDep'));
        assert.isFalse(hasImport(entrypointCDoc, 'common-dependency.html'));

        // entrypoints import shell
        assert.isTrue(hasImport(entrypointBDoc, 'shell.html'));
        assert.isTrue(hasImport(entrypointCDoc, 'shell.html'));

        // No shared-bundle with a shell
        assert.isNotOk(getFile('shared-bundle.html'));
      }));

  test.skip('entrypoint and fragments', () => setupTest({
                                                entrypoint: 'entrypoint-a.html',
                                                fragments: [
                                                  'shell.html',
                                                  'entrypoint-b.html',
                                                  'entrypoint-c.html',
                                                ],
                                                sources: [
                                                  'framework.html',
                                                  'shell.html',
                                                  'entrypoint-b.html',
                                                  'entrypoint-c.html',
                                                  'common-dependency.html',
                                                ],
                                              }).then(() => {
    // shared bundle was emitted
    const bundle = getFile('shared-bundle.html');
    assert.ok(bundle);
    const bundleDoc = parse5(bundle);

    // shared-bundle bundles framework
    assert.isTrue(hasMarker(bundleDoc, 'framework'));
    assert.isFalse(hasImport(bundleDoc, 'framework.html'));

    // shared-bundle bundles commonDep
    assert.isTrue(hasMarker(bundleDoc, 'common-dependency'));
    assert.isFalse(hasImport(bundleDoc, 'common-dependency.html'));

    // entrypoint doesn't import framework
    const entrypointDoc = parse5(getFile('entrypoint-a.html'));
    assert.isFalse(hasMarker(entrypointDoc, 'framework'));
    assert.isFalse(hasImport(entrypointDoc, 'framework.html'));

    // shell doesn't import framework
    const shellDoc = parse5(getFile('entrypoint-a.html'));
    assert.isFalse(hasMarker(shellDoc, 'framework'));
    assert.isFalse(hasImport(shellDoc, 'framework.html'));

    // entrypoint B doesn't import commonDep
    const entrypointBDoc = parse5(getFile('entrypoint-b.html'));
    assert.isFalse(hasMarker(entrypointBDoc, 'commonDep'));
    assert.isFalse(hasImport(entrypointBDoc, 'common-dependency.html'));

    // entrypoint C doesn't import commonDep
    const entrypointCDoc = parse5(getFile('entrypoint-c.html'));
    assert.isFalse(hasMarker(entrypointCDoc, 'commonDep'));
    assert.isFalse(hasImport(entrypointCDoc, 'common-dependency.html'));

    // entrypoint and fragments import shared-bundle
    assert.isTrue(hasImport(entrypointDoc, 'shared-bundle.html'));
    assert.isTrue(hasImport(entrypointBDoc, 'shared-bundle.html'));
    assert.isTrue(hasImport(entrypointCDoc, 'shared-bundle.html'));
    assert.isTrue(hasImport(shellDoc, 'shared-bundle.html'));
  }));
});<|MERGE_RESOLUTION|>--- conflicted
+++ resolved
@@ -33,33 +33,12 @@
   let bundledStream;
   let files: Map<string, File>;
 
-<<<<<<< HEAD
-  let setupTest = (options: ProjectOptions) =>
-      new Promise((resolve, reject) => {
-        options.root = options.root || root;
-        let config = new ProjectConfig(options);
-        let analyzer = new BuildAnalyzer(config);
-        bundler = new BuildBundler(config, analyzer);
-        bundledStream =
-            mergeStream(analyzer.sources, analyzer.dependencies).pipe(bundler);
-        files = new Map();
-        bundledStream.on('data', (file: File) => {
-          files.set(file.path, file);
-        });
-        bundledStream.on('end', () => {
-          resolve(files);
-        });
-        bundledStream.on('error', (err: Error) => {
-          reject(err);
-        });
-      });
-=======
   let setupTest = (options:
                        ProjectOptions) => new Promise((resolve, reject) => {
     options.root = options.root || root;
     let config = new ProjectConfig(options);
     let analyzer = new BuildAnalyzer(config);
-    bundler = new Bundler(config, analyzer);
+    bundler = new BuildBundler(config, analyzer);
     bundledStream =
         mergeStream(analyzer.sources(), analyzer.dependencies()).pipe(bundler);
     files = new Map();
@@ -73,7 +52,6 @@
       reject(err);
     });
   });
->>>>>>> 873f8071
 
   teardown(() => {
     bundler = null;
