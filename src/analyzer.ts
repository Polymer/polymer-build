--- conflicted
+++ resolved
@@ -476,20 +476,11 @@
   }
 }
 
-<<<<<<< HEAD
-export type DeferredFileCallback = (a: string) => string;
-=======
-// TODO(fks) 09-21-2016: Remove once the move to polymer-analyzer is completed
-export interface BackwardsCompatibleUrlLoader extends UrlLoader,
-                                                      HydrolysisResolver {}
-;
-
 export type ResolveFileCallback = (a: string) => void;
 export type RejectFileCallback = (err: Error) => void;
 export type DeferredFileCallbacks = {
   resolve: ResolveFileCallback; reject: RejectFileCallback;
 };
->>>>>>> 95e1d233
 
 export class StreamLoader implements UrlLoader {
   config: ProjectConfig;
